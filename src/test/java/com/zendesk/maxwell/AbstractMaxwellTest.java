--- conflicted
+++ resolved
@@ -82,22 +82,15 @@
 	protected MaxwellContext buildContext(int port, BinlogPosition p) {
 		MaxwellConfig config = new MaxwellConfig();
 
-<<<<<<< HEAD
 		config.replicationMysql.mysqlHost = "127.0.0.1";
-		config.replicationMysql.mysqlPort = server.getPort();
+		config.replicationMysql.mysqlPort = port;
 		config.replicationMysql.mysqlUser = "maxwell";
 		config.replicationMysql.mysqlPassword = "maxwell";
 
 		config.maxwellMysql.mysqlHost = "127.0.0.1";
-		config.maxwellMysql.mysqlPort = server.getPort();
+		config.maxwellMysql.mysqlPort = port;
 		config.maxwellMysql.mysqlUser = "maxwell";
 		config.maxwellMysql.mysqlPassword = "maxwell";
-=======
-		config.mysqlHost = "127.0.0.1";
-		config.mysqlPort = port;
-		config.mysqlUser = "maxwell";
-		config.mysqlPassword = "maxwell";
->>>>>>> 6679f547
 
 		config.initPosition = p;
 
