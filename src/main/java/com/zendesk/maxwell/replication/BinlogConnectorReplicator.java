package com.zendesk.maxwell.replication;

import com.codahale.metrics.Counter;
import com.codahale.metrics.Histogram;
import com.codahale.metrics.Meter;
import com.github.shyiko.mysql.binlog.BinaryLogClient;
import com.github.shyiko.mysql.binlog.event.EventType;
import com.github.shyiko.mysql.binlog.event.QueryEventData;
import com.github.shyiko.mysql.binlog.event.RowsQueryEventData;
import com.github.shyiko.mysql.binlog.event.TableMapEventData;
import com.github.shyiko.mysql.binlog.event.deserialization.EventDeserializer;
import com.zendesk.maxwell.MaxwellMysqlConfig;
import com.zendesk.maxwell.bootstrap.AbstractBootstrapper;
import com.zendesk.maxwell.filtering.Filter;
import com.zendesk.maxwell.monitoring.Metrics;
import com.zendesk.maxwell.producer.AbstractProducer;
import com.zendesk.maxwell.producer.MaxwellOutputConfig;
import com.zendesk.maxwell.row.HeartbeatRowMap;
import com.zendesk.maxwell.row.RowMap;
import com.zendesk.maxwell.row.RowMapBuffer;
import com.zendesk.maxwell.schema.Schema;
import com.zendesk.maxwell.schema.SchemaStore;
import com.zendesk.maxwell.schema.SchemaStoreException;
import com.zendesk.maxwell.schema.Table;
import com.zendesk.maxwell.schema.ddl.DDLMap;
import com.zendesk.maxwell.schema.ddl.ResolvedSchemaChange;
import com.zendesk.maxwell.scripting.Scripting;
import com.zendesk.maxwell.util.RunLoopProcess;
import org.slf4j.Logger;
import org.slf4j.LoggerFactory;

import java.util.List;
import java.util.Objects;
import java.util.Set;
import java.util.concurrent.LinkedBlockingDeque;
import java.util.concurrent.TimeUnit;
import java.util.regex.Pattern;

public class BinlogConnectorReplicator extends RunLoopProcess implements Replicator {
	static final Logger LOGGER = LoggerFactory.getLogger(BinlogConnectorReplicator.class);
	private static final long MAX_TX_ELEMENTS = 10000;

	private final String clientID;
	private final String maxwellSchemaDatabaseName;

	protected final BinaryLogClient client;
	private BinlogConnectorEventListener binlogEventListener;
	private BinlogConnectorLifecycleListener binlogLifecycleListener;
	private final LinkedBlockingDeque<BinlogConnectorEvent> queue = new LinkedBlockingDeque<>(20);
	private final TableCache tableCache;
	private final Scripting scripting;

	private final boolean stopOnEOF;
	private boolean hitEOF = false;

	private Position lastHeartbeatPosition;
	private final HeartbeatNotifier heartbeatNotifier;
	private Long stopAtHeartbeat;
	private Filter filter;

	private final AbstractBootstrapper bootstrapper;
	private final AbstractProducer producer;
	private RowMapBuffer rowBuffer;

	private final Counter rowCounter;
	private final Meter rowMeter;

	private SchemaStore schemaStore;
	private Histogram transactionRowCount;
	private Histogram transactionExecutionTime;

	private final Boolean gtidPositioning;

	private static Pattern createTablePattern =
		Pattern.compile("^CREATE\\s+TABLE", Pattern.CASE_INSENSITIVE);

	private class ClientReconnectedException extends Exception {}

	public BinlogConnectorReplicator(
		SchemaStore schemaStore,
		AbstractProducer producer,
		AbstractBootstrapper bootstrapper,
		MaxwellMysqlConfig mysqlConfig,
		Long replicaServerID,
		String maxwellSchemaDatabaseName,
		Metrics metrics,
		Position start,
		boolean stopOnEOF,
		String clientID,
		HeartbeatNotifier heartbeatNotifier,
		Scripting scripting,
<<<<<<< HEAD
		Filter filter
=======
		MaxwellOutputConfig outputConfig
>>>>>>> d6683e35
	) {
		this.clientID = clientID;
		this.bootstrapper = bootstrapper;
		this.maxwellSchemaDatabaseName = maxwellSchemaDatabaseName;
		this.producer = producer;
		this.lastHeartbeatPosition = start;
		this.heartbeatNotifier = heartbeatNotifier;
		this.stopOnEOF = stopOnEOF;
		this.scripting = scripting;
		this.schemaStore = schemaStore;
		this.tableCache = new TableCache(maxwellSchemaDatabaseName);
		this.filter = filter;

		/* setup metrics */
		rowCounter = metrics.getRegistry().counter(
			metrics.metricName("row", "count")
		);

		rowMeter = metrics.getRegistry().meter(
			metrics.metricName("row", "meter")
		);

		transactionRowCount = metrics.getRegistry().histogram(metrics.metricName("transaction", "row_count"));
		transactionExecutionTime = metrics.getRegistry().histogram(metrics.metricName("transaction", "execution_time"));

		/* setup binlog */
		this.binlogLifecycleListener = new BinlogConnectorLifecycleListener();

		this.client = new BinaryLogClient(mysqlConfig.host, mysqlConfig.port, mysqlConfig.user, mysqlConfig.password);

		this.client.setSSLMode(mysqlConfig.sslMode);

		BinlogPosition startBinlog = start.getBinlogPosition();
		if (startBinlog.getGtidSetStr() != null) {
			String gtidStr = startBinlog.getGtidSetStr();
			LOGGER.info("Setting initial gtid to: " + gtidStr);
			this.client.setGtidSet(gtidStr);
			this.gtidPositioning = true;
		} else {
			LOGGER.info("Setting initial binlog pos to: " + startBinlog.getFile() + ":" + startBinlog.getOffset());
			this.client.setBinlogFilename(startBinlog.getFile());
			this.client.setBinlogPosition(startBinlog.getOffset());
			this.gtidPositioning = false;
		}

		EventDeserializer eventDeserializer = new EventDeserializer();
		eventDeserializer.setCompatibilityMode(
			EventDeserializer.CompatibilityMode.DATE_AND_TIME_AS_LONG_MICRO,
			EventDeserializer.CompatibilityMode.CHAR_AND_BINARY_AS_BYTE_ARRAY,
			EventDeserializer.CompatibilityMode.INVALID_DATE_AND_TIME_AS_MIN_VALUE
		);
		this.client.setEventDeserializer(eventDeserializer);
		this.binlogEventListener = new BinlogConnectorEventListener(client, queue, metrics, outputConfig);
		this.client.setBlocking(!stopOnEOF);
		this.client.registerEventListener(binlogEventListener);
		this.client.registerLifecycleListener(binlogLifecycleListener);
		this.client.setServerId(replicaServerID.intValue());
	}

	/**
	 * get a single row from the replicator and pass it to the producer or bootstrapper.
	 *
	 * This is the top-level function in the run-loop.
	 */
	public void work() throws Exception {
		RowMap row = getRow();

		if ( row == null )
			return;

		rowCounter.inc();
		rowMeter.mark();

		if ( scripting != null )
			scripting.invoke(row);

		processRow(row);
	}

	private boolean replicatorStarted = false;
	public void startReplicator() throws Exception {
		this.client.connect(5000);
		replicatorStarted = true;
	}

	@Override
	protected void beforeStart() throws Exception {
		startReplicator();
	}

	@Override
	protected void beforeStop() throws Exception {
		this.binlogEventListener.stop();
		this.client.disconnect();
	}

	/**
	 * Get the last heartbeat that the replicator has processed.
	 *
	 * We pass along the value of the heartbeat to the producer inside the row map.
	 * @return the millisecond value ot the last heartbeat read
	 */

	public Long getLastHeartbeatRead() {
		return lastHeartbeatPosition.getLastHeartbeatRead();
	}

	public void stopAtHeartbeat(long heartbeat) {
		stopAtHeartbeat = heartbeat;
	}

	protected void processRow(RowMap row) throws Exception {
		if ( row instanceof HeartbeatRowMap) {
			producer.push(row);
			if (stopAtHeartbeat != null) {
				long thisHeartbeat = row.getPosition().getLastHeartbeatRead();
				if (thisHeartbeat >= stopAtHeartbeat) {
					LOGGER.info("received final heartbeat " + thisHeartbeat + "; stopping replicator");
					// terminate runLoop
					this.taskState.stopped();
				}
			}
		} else if (!bootstrapper.shouldSkip(row) && !isMaxwellRow(row))
			producer.push(row);
		else
			bootstrapper.work(row, producer, this);
	}


	/**
	 * If the input RowMap is one of the heartbeat pulses we sent out,
	 * process it.  If it's one of our heartbeats, we build a `HeartbeatRowMap`,
	 * which will be handled specially in producers (namely, it causes the binlog position to advance).
	 * It is isn't, we leave the row as a RowMap and the rest of the chain will ignore it.
	 *
	 * @return either a RowMap or a HeartbeatRowMap
	 */

	private RowMap processHeartbeats(RowMap row) {
		String hbClientID = (String) row.getData("client_id");
		if ( !Objects.equals(hbClientID, this.clientID) )
			return row; // plain row -- do not process.

		long lastHeartbeatRead = (Long) row.getData("heartbeat");
		LOGGER.debug("replicator picked up heartbeat: " + lastHeartbeatRead);
		this.lastHeartbeatPosition = row.getPosition().withHeartbeat(lastHeartbeatRead);
		heartbeatNotifier.heartbeat(lastHeartbeatRead);
		return HeartbeatRowMap.valueOf(row.getDatabase(), this.lastHeartbeatPosition, row.getNextPosition().withHeartbeat(lastHeartbeatRead));
	}

	/**
	 * Parse a DDL statement and output the results to the producer
	 *
	 * @param dbName The database "context" under which the SQL is to be processed.  think "use db; alter table foo ..."
	 * @param sql The DDL SQL to be processed
	 * @param schemaStore A SchemaStore object to which we delegate the parsing of the sql
	 * @param position The position that the SQL happened at
	 * @param timestamp The timestamp of the SQL binlog event
	 */
	private void processQueryEvent(String dbName, String sql, SchemaStore schemaStore, Position position, Position nextPosition, Long timestamp) throws Exception {
		List<ResolvedSchemaChange> changes = schemaStore.processSQL(sql, dbName, position);
		Long schemaId = getSchemaId();
		for (ResolvedSchemaChange change : changes) {
			if (change.shouldOutput(filter)) {
				DDLMap ddl = new DDLMap(change, timestamp, sql, position, nextPosition, schemaId);

				if ( scripting != null )
					scripting.invoke(ddl);

				producer.push(ddl);
			}
		}

		tableCache.clear();
	}

	private void processQueryEvent(BinlogConnectorEvent event) throws Exception {
		QueryEventData data = event.queryData();
		processQueryEvent(
			data.getDatabase(),
			data.getSql(),
			this.schemaStore,
			Position.valueOf(event.getPosition(), getLastHeartbeatRead()),
			Position.valueOf(event.getNextPosition(), getLastHeartbeatRead()),
			event.getEvent().getHeader().getTimestamp()
		);
	}

	/**
	 * Should we output a batch of rows for the given database and table?
	 *
	 * First against a whitelist/blacklist/filter.  The whitelist
	 * ensures events that maxwell needs (maxwell.bootstrap, maxwell.heartbeats)
	 * are always passed along.
	 *
	 * The system the blacklist gets rid of the
	 * `ha_health_check` and `rds_heartbeat` tables which are weird
	 * replication-control mechanism events in Alibaba RDS (and maybe amazon?)
	 *
	 * Then we check the configured filters.
	 *
	 * Finally, if we decide to exclude a table we check the filter to
	 * see if it's possible that a column-value filter could reverse this decision
	 *
	 * @param database The database of the DML
	 * @param table The table of the DML
	 * @param filter A table-filter, or null
	 * @param columnNames Names of the columns this table contains
	 * @return Whether we should write the event to the producer
	 */
	private boolean shouldOutputEvent(String database, String table, Filter filter, Set<String> columnNames) {
		if ( Filter.isSystemBlacklisted(database, table) )
			return false;
		else if ( filter.isSystemWhitelisted(database, table) )
			return true;
		else {
			if ( Filter.includes(filter, database, table) )
				return true;
			else
				return Filter.couldIncludeFromColumnFilters(filter, database, table, columnNames);
		}
	}


	private boolean shouldOutputRowMap(String database, String table, RowMap rowMap, Filter filter) {
		return filter.isSystemWhitelisted(database, table) ||
			filter.includes(database, table, rowMap.getData());
	}

	/**
	 * Is this RowMap an update to one of maxwell's own tables?
	 *
	 * We don't output updates to maxwell.positions, and updates to maxwell.heartbeats
	 * are always treated specially.
	 *
	 * @param row The RowMap in question
	 * @return whether the update is something maxwell itself generated
	 */
	protected boolean isMaxwellRow(RowMap row) {
		return row.getDatabase().equals(this.maxwellSchemaDatabaseName);
	}

	private void ensureReplicatorThread() throws Exception {
		if ( !client.isConnected() && !stopOnEOF ) {
			if (this.gtidPositioning) {
				// When using gtid positioning, reconnecting should take us to the top
				// of the gtid event.  We throw away any binlog position we have
				// (other than GTID) and bail out of getTransactionRows()

				LOGGER.warn("replicator stopped at position: {} -- restarting", client.getGtidSet());

				client.setBinlogFilename("");
				client.setBinlogPosition(4L);

				client.connect(5000);

				throw new ClientReconnectedException();
			} else {
				// standard binlog positioning is a lot easier; we can really reconnect anywhere
				// we like, so we don't have to bail out of the middle of an event.
				LOGGER.warn("replicator stopped at position: {} -- restarting", client.getBinlogFilename() + ":" + client.getBinlogPosition());

				client.connect(5000);
			}
		}
	}

	/**
	 * Get a batch of rows for the current transaction.
	 *
	 * We assume the replicator has just processed a "BEGIN" event, and now
	 * we're inside a transaction.  We'll process all rows inside that transaction
	 * and turn them into RowMap objects.  We do this because mysql attaches the
	 * transaction-id (xid) to the COMMIT event (at the end of the transaction),
	 * so we process the entire transaction in order to assign each row the same xid.

	 * @return A RowMapBuffer of rows; either in-memory or on disk.
	 */

	private RowMapBuffer getTransactionRows(BinlogConnectorEvent beginEvent) throws Exception {
		BinlogConnectorEvent event;
		RowMapBuffer buffer = new RowMapBuffer(MAX_TX_ELEMENTS);

		String currentQuery = null;

		while ( true ) {
			event = pollEvent();

			if (event == null) {
				ensureReplicatorThread();
				continue;
			}

			EventType eventType = event.getEvent().getHeader().getEventType();
			if (event.isCommitEvent()) {
				if (!buffer.isEmpty()) {
					buffer.getLast().setTXCommit();
					long timeSpent = buffer.getLast().getTimestampMillis() - beginEvent.getEvent().getHeader().getTimestamp();
					transactionExecutionTime.update(timeSpent);
					transactionRowCount.update(buffer.size());
				}
				if(eventType == EventType.XID) {
					buffer.setXid(event.xidData().getXid());
				}
				return buffer;
			}

			switch(eventType) {
				case WRITE_ROWS:
				case UPDATE_ROWS:
				case DELETE_ROWS:
				case EXT_WRITE_ROWS:
				case EXT_UPDATE_ROWS:
				case EXT_DELETE_ROWS:
					Table table = tableCache.getTable(event.getTableID());

					if ( table != null && shouldOutputEvent(table.getDatabase(), table.getName(), filter, table.getColumnNames()) ) {
						for ( RowMap r : event.jsonMaps(table, getLastHeartbeatRead(), currentQuery) )
							if (shouldOutputRowMap(table.getDatabase(), table.getName(), r, filter)) {
								buffer.add(r);
							}
					}
					currentQuery = null;
					break;
				case TABLE_MAP:
					TableMapEventData data = event.tableMapData();
					tableCache.processEvent(getSchema(), this.filter, data.getTableId(), data.getDatabase(), data.getTable());
					break;
				case ROWS_QUERY:
					RowsQueryEventData rqed = event.getEvent().getData();
					currentQuery = rqed.getQuery();
					break;
				case QUERY:
					QueryEventData qe = event.queryData();
					String sql = qe.getSql();
					String upperCaseSql = sql.toUpperCase();

					if ( upperCaseSql.startsWith(BinlogConnectorEvent.SAVEPOINT)) {
						LOGGER.debug("Ignoring SAVEPOINT in transaction: " + qe);
					} else if ( createTablePattern.matcher(sql).find() ) {
						// CREATE TABLE `foo` SELECT * FROM `bar` will put a CREATE TABLE
						// inside a transaction.  Note that this could, in rare cases, lead
						// to us starting on a WRITE_ROWS event -- we sync the schema position somewhere
						// kinda unsafe.
						processQueryEvent(event);
					} else if (upperCaseSql.startsWith("INSERT INTO MYSQL.RDS_") || upperCaseSql.startsWith("DELETE FROM MYSQL.RDS_")) {
						// RDS heartbeat events take the following form:
						// INSERT INTO mysql.rds_heartbeat2(id, value) values (1,1483041015005) ON DUPLICATE KEY UPDATE value = 1483041015005

						// Other RDS internal events like below:
						// INSERT INTO mysql.rds_sysinfo(name, value) values ('innodb_txn_key','Thu Nov 15 10:30:07 UTC 2018')
						// DELETE FROM mysql.rds_sysinfo where name = 'innodb_txn_key'

						// We don't need to process them, just ignore
					} else if (upperCaseSql.startsWith("DROP TEMPORARY TABLE")) {
						// Ignore temporary table drop statements inside transactions
					} else {
						LOGGER.warn("Unhandled QueryEvent @ {} inside transaction: {}", event.getPosition().fullPosition(), qe);
					}
					break;
			}
		}
	}

	/**
	 * The main entry point into the event reading loop.
	 *
	 * We maintain a buffer of events in a transaction,
	 * and each subsequent call to `getRow` can grab one from
	 * the buffer.  If that buffer is empty, we'll go check
	 * the open-replicator buffer for rows to process.  If that
	 * buffer is empty, we return null.
	 *
	 * @return either a RowMap or null
	 */
	public RowMap getRow() throws Exception {
		BinlogConnectorEvent event;

		if ( stopOnEOF && hitEOF )
			return null;

		if ( !replicatorStarted )
			throw new ReplicatorNotReadyException("replicator not started!");

		while (true) {
			if (rowBuffer != null && !rowBuffer.isEmpty()) {
				RowMap row = rowBuffer.removeFirst();

				if ( row != null && isMaxwellRow(row) && row.getTable().equals("heartbeats") )
					return processHeartbeats(row);
				else
					return row;
			}

			event = pollEvent();

			if (event == null) {
				if ( stopOnEOF ) {
					if ( client.isConnected() )
						continue;
					else
						return null;
				} else {
					try {
						ensureReplicatorThread();
					} catch ( ClientReconnectedException e ) {}
					return null;
				}
			}

			switch (event.getType()) {
				case WRITE_ROWS:
				case EXT_WRITE_ROWS:
				case UPDATE_ROWS:
				case EXT_UPDATE_ROWS:
				case DELETE_ROWS:
				case EXT_DELETE_ROWS:
					LOGGER.warn("Started replication stream inside a transaction.  This shouldn't normally happen.");
					LOGGER.warn("Assuming new transaction at unexpected event:" + event);

					queue.offerFirst(event);
					rowBuffer = getTransactionRows(event);
					break;
				case TABLE_MAP:
					TableMapEventData data = event.tableMapData();
					tableCache.processEvent(getSchema(), this.filter, data.getTableId(), data.getDatabase(), data.getTable());
					break;
				case QUERY:
					QueryEventData qe = event.queryData();
					String sql = qe.getSql();
					if (BinlogConnectorEvent.BEGIN.equals(sql)) {
						try {
							rowBuffer = getTransactionRows(event);
							rowBuffer.setServerId(event.getEvent().getHeader().getServerId());
							rowBuffer.setThreadId(qe.getThreadId());
							rowBuffer.setSchemaId(getSchemaId());
						} catch ( ClientReconnectedException e ) {}
					} else {
						processQueryEvent(event);
					}
					break;
				case ROTATE:
					tableCache.clear();
					if ( stopOnEOF && event.getPosition().getOffset() > 0 ) {
						this.binlogEventListener.mustStop.set(true);
						this.client.disconnect();
						this.hitEOF = true;
						return null;
					}
					break;
				default:
					break;
			}

		}
	}

	protected BinlogConnectorEvent pollEvent() throws InterruptedException {
		return queue.poll(100, TimeUnit.MILLISECONDS);
	}

	public Schema getSchema() throws SchemaStoreException {
		return this.schemaStore.getSchema();
	}

	public Long getSchemaId() throws SchemaStoreException {
		return this.schemaStore.getSchemaID();
	}

}<|MERGE_RESOLUTION|>--- conflicted
+++ resolved
@@ -89,11 +89,8 @@
 		String clientID,
 		HeartbeatNotifier heartbeatNotifier,
 		Scripting scripting,
-<<<<<<< HEAD
-		Filter filter
-=======
+		Filter filter,
 		MaxwellOutputConfig outputConfig
->>>>>>> d6683e35
 	) {
 		this.clientID = clientID;
 		this.bootstrapper = bootstrapper;
