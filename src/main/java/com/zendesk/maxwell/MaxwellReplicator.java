package com.zendesk.maxwell;

import java.io.IOException;
import java.sql.Connection;
import java.sql.SQLException;
import java.util.LinkedList;
import java.util.List;
import java.util.TimeZone;
import java.util.concurrent.LinkedBlockingQueue;
import java.util.concurrent.TimeUnit;

import com.google.code.or.binlog.impl.event.*;
import org.slf4j.Logger;
import org.slf4j.LoggerFactory;

import com.google.code.or.OpenReplicator;
import com.google.code.or.binlog.BinlogEventV4;
import com.google.code.or.common.util.MySQLConstants;
import com.zendesk.maxwell.producer.AbstractProducer;
import com.zendesk.maxwell.schema.Schema;
import com.zendesk.maxwell.schema.SchemaStore;
import com.zendesk.maxwell.schema.Table;
import com.zendesk.maxwell.schema.ddl.SchemaChange;
import com.zendesk.maxwell.schema.ddl.SchemaSyncError;

public class MaxwellReplicator extends RunLoopProcess {
	String filePath, fileName;
	private long rowEventsProcessed;
	private Schema schema;
	private MaxwellFilter filter;

	private final LinkedBlockingQueue<BinlogEventV4> queue = new LinkedBlockingQueue<BinlogEventV4>(20);

	protected MaxwellBinlogEventListener binlogEventListener;

	private final MaxwellTableCache tableCache = new MaxwellTableCache();
	protected final OpenReplicator replicator;
	private final MaxwellContext context;
	private final AbstractProducer producer;

	static final Logger LOGGER = LoggerFactory.getLogger(MaxwellReplicator.class);

	public MaxwellReplicator(Schema currentSchema, AbstractProducer producer, MaxwellContext ctx, BinlogPosition start) throws Exception {
		this.schema = currentSchema;

		TimeZone.setDefault(TimeZone.getTimeZone("UTC"));
		this.binlogEventListener = new MaxwellBinlogEventListener(queue);

		this.replicator = new OpenReplicator();
		this.replicator.setBinlogEventListener(this.binlogEventListener);

		this.replicator.setHost(ctx.getConfig().mysqlHost);
		this.replicator.setUser(ctx.getConfig().mysqlUser);
		this.replicator.setPassword(ctx.getConfig().mysqlPassword);
		this.replicator.setPort(ctx.getConfig().mysqlPort);

		this.replicator.setLevel2BufferSize(50 * 1024 * 1024);

		this.producer = producer;

		this.context = ctx;
		this.setBinlogPosition(start);
	}

	public void setBinlogPosition(BinlogPosition p) {
		this.replicator.setBinlogFileName(p.getFile());
		this.replicator.setBinlogPosition(p.getOffset());
	}

	public void setPort(int port) {
		this.replicator.setPort(port);
	}

	private void ensureReplicatorThread() throws Exception {
		if ( !replicator.isRunning() ) {
			LOGGER.warn("open-replicator stopped at position " + replicator.getBinlogFileName() + ":" + replicator.getBinlogPosition() + " -- restarting");
			replicator.start();
		}
	}

	@Override
	protected void beforeStart() throws Exception {
		this.replicator.start();
	}

	public void work() throws Exception {
		MaxwellAbstractRowsEvent event;

		event = getEvent();

		context.ensurePositionThread();

		if (event == null)
			return;

		if (!skipEvent(event)) {
			producer.push(event);
		}
	}

	@Override
	protected void beforeStop() throws Exception {
		this.binlogEventListener.stop();
		this.replicator.stop(5, TimeUnit.SECONDS);
	}


	private boolean skipEvent(MaxwellAbstractRowsEvent event) {
		return event.getTable().getDatabase().getName().equals("maxwell");
	}

	private BinlogPosition eventBinlogPosition(AbstractBinlogEventV4 event) {
		BinlogPosition p = new BinlogPosition(event.getHeader().getNextPosition(), event.getBinlogFilename());
		return p;
	}

	private MaxwellAbstractRowsEvent processRowsEvent(AbstractRowEvent e) throws SchemaSyncError {
		MaxwellAbstractRowsEvent ew;
		Table table;

		table = tableCache.getTable(e.getTableId());

		if (table == null) {
			throw new SchemaSyncError("couldn't find table in cache for table id: " + e.getTableId());
		}

		switch (e.getHeader().getEventType()) {
			case MySQLConstants.WRITE_ROWS_EVENT:
				ew = new MaxwellWriteRowsEvent((WriteRowsEvent) e, table, filter);
				break;
			case MySQLConstants.WRITE_ROWS_EVENT_V2:
				ew = new MaxwellWriteRowsEvent((WriteRowsEventV2) e, table, filter);
				break;
			case MySQLConstants.UPDATE_ROWS_EVENT:
				ew = new MaxwellUpdateRowsEvent((UpdateRowsEvent) e, table, filter);
				break;
			case MySQLConstants.UPDATE_ROWS_EVENT_V2:
				ew = new MaxwellUpdateRowsEvent((UpdateRowsEventV2) e, table, filter);
				break;
			case MySQLConstants.DELETE_ROWS_EVENT:
				ew = new MaxwellDeleteRowsEvent((DeleteRowsEvent) e, table, filter);
				break;
			case MySQLConstants.DELETE_ROWS_EVENT_V2:
				ew = new MaxwellDeleteRowsEvent((DeleteRowsEventV2) e, table, filter);
				break;
			default:
				return null;
		}
		return ew;
	}

	private LinkedList<MaxwellAbstractRowsEvent> getTransactionEvents() throws Exception {
		BinlogEventV4 v4Event;
		MaxwellAbstractRowsEvent event;

		LinkedList<MaxwellAbstractRowsEvent> list = new LinkedList<>();

		// currently to satisfy the test interface, the contract is to return null
		// if the queue is empty.  should probably just replace this with an optional timeout...

		while ( true ) {
			v4Event = pollV4EventFromQueue();
			if (v4Event == null) {
				ensureReplicatorThread();
				continue;
			}

			switch(v4Event.getHeader().getEventType()) {
				case MySQLConstants.WRITE_ROWS_EVENT:
				case MySQLConstants.WRITE_ROWS_EVENT_V2:
				case MySQLConstants.UPDATE_ROWS_EVENT:
				case MySQLConstants.UPDATE_ROWS_EVENT_V2:
				case MySQLConstants.DELETE_ROWS_EVENT:
				case MySQLConstants.DELETE_ROWS_EVENT_V2:
					rowEventsProcessed++;
					event = processRowsEvent((AbstractRowEvent) v4Event);

					if ( event.matchesFilter() )
						list.add(event);

					setReplicatorPosition(event);

					break;
				case MySQLConstants.TABLE_MAP_EVENT:
					tableCache.processEvent(this.schema, (TableMapEvent) v4Event);
					break;
				case MySQLConstants.QUERY_EVENT:
					QueryEvent qe = (QueryEvent) v4Event;
					String sql = qe.getSql().toString();

					if ( sql.equals("COMMIT") ) {
						// some storage engines(?) will output a "COMMIT" QUERY_EVENT instead of a XID_EVENT.
						// not sure exactly how to trigger this.
						if ( !list.isEmpty() )
							list.getLast().setTXCommit();

						return list;
					} else if ( sql.toUpperCase().startsWith("SAVEPOINT")) {
						LOGGER.info("Ignoring SAVEPOINT in transaction: " + qe);
					} else {
						LOGGER.warn("Unhandled QueryEvent inside transaction: " + qe);
					}

					break;
				case MySQLConstants.XID_EVENT:
					XidEvent xe = (XidEvent) v4Event;
					for ( MaxwellAbstractRowsEvent e : list )
						e.setXid(xe.getXid());

					if ( !list.isEmpty() )
						list.getLast().setTXCommit();

					return list;
			}
		}
	}

	private LinkedList<MaxwellAbstractRowsEvent> txBuffer;

	public MaxwellAbstractRowsEvent getEvent() throws Exception {
		BinlogEventV4 v4Event;
		MaxwellAbstractRowsEvent event;

		while (true) {
			if (txBuffer != null && !txBuffer.isEmpty()) {
				return txBuffer.removeFirst();
			}

			v4Event = pollV4EventFromQueue();

			if (v4Event == null) {
				ensureReplicatorThread();
				return null;
			}

			switch (v4Event.getHeader().getEventType()) {
				case MySQLConstants.WRITE_ROWS_EVENT:
				case MySQLConstants.WRITE_ROWS_EVENT_V2:
				case MySQLConstants.UPDATE_ROWS_EVENT:
				case MySQLConstants.UPDATE_ROWS_EVENT_V2:
				case MySQLConstants.DELETE_ROWS_EVENT:
				case MySQLConstants.DELETE_ROWS_EVENT_V2:
					LOGGER.error("Got an unexpected row-event: " + v4Event);
					break;
				case MySQLConstants.TABLE_MAP_EVENT:
					tableCache.processEvent(this.schema, (TableMapEvent) v4Event);
					break;
				case MySQLConstants.QUERY_EVENT:
					QueryEvent qe = (QueryEvent) v4Event;
					if (qe.getSql().toString().equals("BEGIN"))
						txBuffer = getTransactionEvents();
					else
						processQueryEvent((QueryEvent) v4Event);
					break;
				default:
					break;
			}

			setReplicatorPosition((AbstractBinlogEventV4) v4Event);
		}
	}

	protected BinlogEventV4 pollV4EventFromQueue() throws InterruptedException {
		return queue.poll(100, TimeUnit.MILLISECONDS);
	}


	private void processQueryEvent(QueryEvent event) throws SchemaSyncError, SQLException, IOException {
		// get encoding of the alter event somehow? or just ignore it.
		String dbName = event.getDatabaseName().toString();
		String sql = event.getSql().toString();

		List<SchemaChange> changes = SchemaChange.parse(dbName, sql);

		if ( changes == null )
			return;

		Schema updatedSchema = this.schema;
		for ( SchemaChange change : changes ) {
			updatedSchema = change.apply(updatedSchema);
		}

<<<<<<< HEAD
		if ( changes.size() > 0 && !this.context.getReplayMode() ) {
=======
		if ( changes.size() > 0 && updatedSchema != this.schema) {
			this.schema = updatedSchema;
>>>>>>> 9d84f60d
			tableCache.clear();
			BinlogPosition p = eventBinlogPosition(event);
			LOGGER.info("storing schema @" + p + " after applying \"" + sql.replace('\n',' ') + "\"");
			try ( Connection c = this.context.getConnectionPool().getConnection() ) {
				new SchemaStore(c, this.context.getServerID(), schema, p).save();
			}
			this.context.setPositionSync(p);
		}
	}

	public Schema getSchema() {
		return schema;
	}

	public void setSchema(Schema schema) {
		this.schema = schema;
	}

	public long getRowEventsProcessed() {
		return rowEventsProcessed;
	}

	public void resetRowEventsProcessed() {
		rowEventsProcessed = 0;
	}

	public String getFilePath() {
		return filePath;
	}

	public String getFileName() {
		return fileName;
	}

	public void setFilter(MaxwellFilter filter) {
		this.filter = filter;
	}

	private void setReplicatorPosition(AbstractBinlogEventV4 e) {
		replicator.setBinlogFileName(e.getBinlogFilename());
		replicator.setBinlogPosition(e.getHeader().getNextPosition());
	}
}


<|MERGE_RESOLUTION|>--- conflicted
+++ resolved
@@ -280,12 +280,9 @@
 			updatedSchema = change.apply(updatedSchema);
 		}
 
-<<<<<<< HEAD
-		if ( changes.size() > 0 && !this.context.getReplayMode() ) {
-=======
-		if ( changes.size() > 0 && updatedSchema != this.schema) {
+		if ( changes.size() > 0 && !this.context.getReplayMode() && updatedSchema != this.schema) {
 			this.schema = updatedSchema;
->>>>>>> 9d84f60d
+
 			tableCache.clear();
 			BinlogPosition p = eventBinlogPosition(event);
 			LOGGER.info("storing schema @" + p + " after applying \"" + sql.replace('\n',' ') + "\"");
