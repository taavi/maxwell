--- conflicted
+++ resolved
@@ -1,29 +1,20 @@
 package com.zendesk.maxwell.row;
 
+import com.fasterxml.jackson.core.JsonGenerator;
 import com.zendesk.maxwell.errors.ProtectedAttributeNameException;
 import com.zendesk.maxwell.producer.EncryptionMode;
+import com.zendesk.maxwell.producer.MaxwellOutputConfig;
 import com.zendesk.maxwell.replication.BinlogPosition;
-import com.zendesk.maxwell.producer.MaxwellOutputConfig;
 import com.zendesk.maxwell.replication.Position;
-<<<<<<< HEAD
-=======
 import com.zendesk.maxwell.scripting.Scripting;
 import jdk.nashorn.api.scripting.ScriptObjectMirror;
-import org.slf4j.Logger;
-import org.slf4j.LoggerFactory;
->>>>>>> fb1b18a4
-
+
+import javax.script.ScriptException;
 import java.io.IOException;
 import java.io.Serializable;
 import java.security.NoSuchAlgorithmException;
 import java.util.*;
 import java.util.regex.Pattern;
-
-import com.fasterxml.jackson.core.JsonGenerator;
-
-import javax.script.ScriptEngine;
-import javax.script.ScriptEngineManager;
-import javax.script.ScriptException;
 
 
 public class RowMap implements Serializable {
@@ -133,37 +124,6 @@
 		g.writeEndObject(); // end of 'jsonMapName: { }'
 	}
 
-<<<<<<< HEAD
-=======
-	private void writeValueToJSON(JsonGenerator g, boolean includeNullField, String key, Object value) throws IOException {
-		if (value == null && !includeNullField)
-			return;
-
-		if (value instanceof ScriptObjectMirror) {
-			try {
-				String json = Scripting.stringify((ScriptObjectMirror) value);
-				writeValueToJSON(g, includeNullField, key, new RawJSONString(json));
-			} catch (ScriptException e) {
-				LOGGER.error("error stringifying json object:", e);
-			}
-		} else if (value instanceof List) { // sets come back from .asJSON as lists, and jackson can't deal with lists natively.
-			List stringList = (List) value;
-
-			g.writeArrayFieldStart(key);
-			for (Object s : stringList) {
-				g.writeObject(s);
-			}
-			g.writeEndArray();
-		} else if (value instanceof RawJSONString) {
-			// JSON column type, using binlog-connector's serializers.
-			g.writeFieldName(key);
-			g.writeRawValue(((RawJSONString) value).json);
-		} else {
-			g.writeObjectField(key, value);
-		}
-	}
-
->>>>>>> fb1b18a4
 	public String toJSON() throws Exception {
 		return toJSON(new MaxwellOutputConfig());
 	}
