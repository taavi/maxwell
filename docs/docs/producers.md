### Kafka options
***
Any options given to Maxwell that are prefixed with `kafka.` will be passed directly into the Kafka producer configuration
(with `kafka.` stripped off).  We use the "new producer" configuration, as described here:
[http://kafka.apache.org/documentation.html#newproducerconfigs](http://kafka.apache.org/documentation.html#newproducerconfigs)

Here's some decent kafka properties. You can set them in `config.properties`.

```
kafka.acks = 1
kafka.compression.type = snappy
kafka.retries=0
```

Note that these settings are optimized for throughput rather than full
consistency.  For at-least-once delivery, you will want something more like:

```
kafka.acks = all
kafka.retries = 5 # or some larger number
```

And you will also want to set `min.insync.replicas` on Maxwell's output topic.


### Kafka topic
***
Maxwell writes to a kafka topic named "maxwell" by default. It can be static,
e.g. 'maxwell', or dynamic, e.g. `namespace_%{database}_%{table}`. In the
latter case 'database' and 'table' will be replaced with the values for the row
being processed. This can be changed with the `kafka_topic` option.

### Kafka key
***
Maxwell generates keys for its Kafka messages based upon a mysql row's primary key in JSON format:

```
{ "database":"test_tb","table":"test_tbl","pk.id":4,"pk.part2":"hello"}
```

This key is designed to co-operate with Kafka's log compaction, which will save the last-known
value for a key, allowing Maxwell's Kafka stream to retain the last-known value for a row and act
as a source of truth.

### Kafka Partitioning
***
A binlog event's partition is determined by the selected hash function and hash string as follows

```
  HASH_FUNCTION(HASH_STRING) % TOPIC.NUMBER_OF_PARTITIONS
```

The HASH_FUNCTION is either java's _hashCode_ or _murmurhash3_. The default
HASH_FUNCTION is _hashCode_. Murmurhash3 may be set with the
`kafka_partition_hash` option. The seed value for the murmurhash function is
hardcoded to 25342 in the MaxwellKafkaPartitioner class.

The HASH_STRING may be (_database_, _table_, _primary_key_, _column_).  The
default HASH_STRING is the _database_. The partitioning field can be configured
using the `producer_partition_by` option.

When using `producer_partition_by`=_column_ you must set
`producer_partition_columns` with the column name(s) to partition by (e.g.
`producer_partition_columns`=user_id or
`producer_partition_columns`=user_id,create_date). You must also set
`kafka_partiton_by_fallback`. This may be (_database_, _table_, _primary_key_).
It is used when the column(s) specified does not exist in the current row. The
default is _database_.  When partitioning by _column_ Maxwell will treat the
values for the specified columns as strings, concatenate them and use that
value to partition the data. The above example, partitioning by user_id +
create_date would have a partition key similar to _1178532016-10-10 18:29:04_.

Maxwell will discover the number of partitions in its kafka topic upon boot.  This means that you should pre-create your kafka topics,
and with at least as many partitions as you have logical databases:

```
bin/kafka-topics.sh --zookeeper ZK_HOST:2181 --create \
                    --topic maxwell --partitions 20 --replication-factor 2
```


[http://kafka.apache.org/documentation.html#quickstart](http://kafka.apache.org/documentation.html#quickstart)


### Kafka client version
***
By default, maxwell runs with kafka clients 0.11.0.1. There is a flag (--kafka_version) that allows maxwell to run with either 0.8.2.2, 0.9.0.1, 0.10.0.1, 0.10.2.1 or 0.11.0.1.
Noteables:
- Kafka clients 0.9.0.1 are not compatible with brokers running kafka 0.8. The exception below will show in logs when that is the case:

```
ERROR Sender - Uncaught error in kafka producer I/O thread:
SchemaException: Error reading field 'throttle_time_ms': java.nio.BufferUnderflowException
```

- Kafka clients 0.8 are compatible with brokers running kafka 0.8.
- 0.10.0.x clients only support 0.10.0.x or later brokers.
- Mixing Kafka 0.10 with other versions can lead to serious performance impacts.
  For More details, [read about it here](http://kafka.apache.org/0100/documentation.html#upgrade_10_performance_impact).
- 0.11.0 clients can talk to version 0.10.0 or newer brokers.

***

### Kinesis AWS credentials
***
You will need to obtain an IAM user that has the following permissions for the stream you are planning on producing to:

- "kinesis:PutRecord"
- "kinesis:PutRecords"
- "kinesis:DescribeStream"
- "cloudwatch:PutMetricData"

See the [AWS docs](http://docs.aws.amazon.com/streams/latest/dev/controlling-access.html#kinesis-using-iam-examples) for the latest examples on which permissions are needed.


The producer uses the [DefaultAWSCredentialsProviderChain](http://docs.aws.amazon.com/AWSJavaSDK/latest/javadoc/com/amazonaws/auth/DefaultAWSCredentialsProviderChain.html) class to gain aws credentials.
See the [AWS docs](http://docs.aws.amazon.com/sdk-for-java/v1/developer-guide/credentials.html) on how to setup the IAM user with the Default Credential Provider Chain.

### Kinesis Options
***
Set the output stream in `config.properties` by setting the `kinesis_stream` property.

The producer uses the [KPL (Kinesis Producer Library)](http://docs.aws.amazon.com/streams/latest/dev/developing-producers-with-kpl.html) and uses the KPL built in configurations.
Copy `kinesis-producer-library.properties.example` to `kinesis-producer-library.properties` and configure the properties file to your needs.
<<<<<<< HEAD
The most important option here is configuring the region.

### SQS AWS credentials
***
You will need to obtain an IAM user that has the permission to access the SQS service. The sqs producer also uses [DefaultAWSCredentialsProviderChain](http://docs.aws.amazon.com/AWSJavaSDK/latest/javadoc/com/amazonaws/auth/DefaultAWSCredentialsProviderChain.html) to get aws credentials.

See the [AWS docs](http://docs.aws.amazon.com/sdk-for-java/v1/developer-guide/credentials.html) on how to setup the IAM user with the Default Credential Provider Chain.

In case you need to set up a different region also along with credentials then default one, see the [AWS docs](http://docs.aws.amazon.com/sdk-for-java/v1/developer-guide/setup-credentials.html#setup-credentials-setting-region).

### SQS Options
***
Set the output queue in the `config.properties` by setting the `sqs_queue_uri` property to full SQS queue uri from aws console.

The producer uses the [AWS SQS SDK](http://docs.aws.amazon.com/AWSJavaSDK/latest/javadoc/com/amazonaws/services/sqs/AmazonSQSClient.html).
=======

You are **required** to configure the region. For example:

```
# set explicitly
Region=us-west-2
# or set with an environment variable
Region=$AWS_DEFAULT_REGION
```

By default, the KPL implements [record aggregation](http://docs.aws.amazon.com/streams/latest/dev/kinesis-kpl-concepts.html#w2ab1c12b7b7c19c11), which usually increases producer throughput by allowing you to increase the number of records sent per API call. However, aggregated records are encoded differently (using Google Protocol Buffers) than records that are not aggregated. Therefore, if you are not using the [KCL (Kinesis Client Library)](http://docs.aws.amazon.com/streams/latest/dev/developing-consumers-with-kcl.html) to consume records (for example, you are using AWS Lambda) you will need to either disaggregate the records in your consumer (for example, by using the [AWS Kinesis Aggregation library](https://github.com/awslabs/kinesis-aggregation)), or disable record aggregation in your `kinesis-producer-library.properties` configuration.

To disable aggregation, add the following to your configuration:

```
AggregationEnabled=false
```

Remember: if you disable record aggregation, you will lose the benefit of potentially greater producer throughput.

### Google Cloud Pub/Sub Options
***
In order to publish to Google Cloud Pub/Sub, you will need to obtain an IAM service account that has been granted the `roles/pubsub.publisher` role.

See the Google Cloud Platform docs for the [latest examples of which permissions are needed](https://cloud.google.com/pubsub/docs/access_control), as well as [how to properly configure service accounts](https://cloud.google.com/compute/docs/access/create-enable-service-accounts-for-instances).

### Google Cloud Pub/Sub Options
***
Set the output stream in `config.properties` by setting the `pubsub_project_id` and `pubsub_topic` properties. Optionally configure a dedicated output topic
for DDL updates by setting the `ddl_pubsub_topic` property.

The producer uses the [Google Cloud Java Library for Pub/Sub](https://github.com/GoogleCloudPlatform/google-cloud-java/tree/master/google-cloud-pubsub) and uses its built-in configurations.

### RabbitMQ Options
***
To produce messages to RabbitMQ, you will need to specify a host in `config.properties` with `rabbitmq_host`. This is the only required property, everything else falls back to a sane default.

The remaining configurable properties are:
- `rabbitmq_user` - defaults to **guest**
- `rabbitmq_pass` - defaults to **guest**
- `rabbitmq_virtual_host` - defaults to **/**
- `rabbitmq_exchange` - defaults to **maxwell**
- `rabbitmq_exchange_type` - defaults to **fanout**
- `rabbitmq_exchange_durable` - defaults to **false**
- `rabbitmq_exchange_autodelete` - defaults to **false**
- `rabbitmq_routing_key_template` - defaults to **%db%.%table%**
    - This config controls the routing key, where `%db%` and `%table%` are placeholders that will be substituted at runtime
- `rabbitmq_message_persistent` - defaults to **false**

For more details on these options, you are encouraged to the read official RabbitMQ documentation here: https://www.rabbitmq.com/documentation.html

### Redis Options
***
Set the output stream in `config.properties` by setting the `redis_pub_channel` property.

Other configurable properties are:

- `redis_host` - defaults to **localhost**
- `redis_port` - defaults to **6379**
- `redis_auth` - defaults to **null**
- `redis_database` - defaults to **0**
>>>>>>> 777c6c51
<|MERGE_RESOLUTION|>--- conflicted
+++ resolved
@@ -122,23 +122,7 @@
 
 The producer uses the [KPL (Kinesis Producer Library)](http://docs.aws.amazon.com/streams/latest/dev/developing-producers-with-kpl.html) and uses the KPL built in configurations.
 Copy `kinesis-producer-library.properties.example` to `kinesis-producer-library.properties` and configure the properties file to your needs.
-<<<<<<< HEAD
 The most important option here is configuring the region.
-
-### SQS AWS credentials
-***
-You will need to obtain an IAM user that has the permission to access the SQS service. The sqs producer also uses [DefaultAWSCredentialsProviderChain](http://docs.aws.amazon.com/AWSJavaSDK/latest/javadoc/com/amazonaws/auth/DefaultAWSCredentialsProviderChain.html) to get aws credentials.
-
-See the [AWS docs](http://docs.aws.amazon.com/sdk-for-java/v1/developer-guide/credentials.html) on how to setup the IAM user with the Default Credential Provider Chain.
-
-In case you need to set up a different region also along with credentials then default one, see the [AWS docs](http://docs.aws.amazon.com/sdk-for-java/v1/developer-guide/setup-credentials.html#setup-credentials-setting-region).
-
-### SQS Options
-***
-Set the output queue in the `config.properties` by setting the `sqs_queue_uri` property to full SQS queue uri from aws console.
-
-The producer uses the [AWS SQS SDK](http://docs.aws.amazon.com/AWSJavaSDK/latest/javadoc/com/amazonaws/services/sqs/AmazonSQSClient.html).
-=======
 
 You are **required** to configure the region. For example:
 
@@ -158,6 +142,21 @@
 ```
 
 Remember: if you disable record aggregation, you will lose the benefit of potentially greater producer throughput.
+
+### SQS AWS credentials
+***
+You will need to obtain an IAM user that has the permission to access the SQS service. The sqs producer also uses [DefaultAWSCredentialsProviderChain](http://docs.aws.amazon.com/AWSJavaSDK/latest/javadoc/com/amazonaws/auth/DefaultAWSCredentialsProviderChain.html) to get aws credentials.
+
+See the [AWS docs](http://docs.aws.amazon.com/sdk-for-java/v1/developer-guide/credentials.html) on how to setup the IAM user with the Default Credential Provider Chain.
+
+In case you need to set up a different region also along with credentials then default one, see the [AWS docs](http://docs.aws.amazon.com/sdk-for-java/v1/developer-guide/setup-credentials.html#setup-credentials-setting-region).
+
+### SQS Options
+***
+Set the output queue in the `config.properties` by setting the `sqs_queue_uri` property to full SQS queue uri from aws console.
+
+The producer uses the [AWS SQS SDK](http://docs.aws.amazon.com/AWSJavaSDK/latest/javadoc/com/amazonaws/services/sqs/AmazonSQSClient.html).
+
 
 ### Google Cloud Pub/Sub Options
 ***
@@ -199,5 +198,4 @@
 - `redis_host` - defaults to **localhost**
 - `redis_port` - defaults to **6379**
 - `redis_auth` - defaults to **null**
-- `redis_database` - defaults to **0**
->>>>>>> 777c6c51
+- `redis_database` - defaults to **0**